--- conflicted
+++ resolved
@@ -6,12 +6,9 @@
 from fastapi import FastAPI, Request, Response
 from fastapi.middleware.cors import CORSMiddleware
 from mangum import Mangum
-<<<<<<< HEAD
 from dotenv import load_dotenv
 from src.app.services.scheduler import start_scheduler
 
-=======
->>>>>>> 50bfbf83
 
 load_dotenv()
 
