import logging
from typing import Any, Dict

from fastapi import APIRouter, Depends, Request

logger = logging.getLogger(__name__)

from ..controllers.auth_controller import AuthController
from ..core.enhanced_auth import get_user_with_profile
from ..core.security import get_current_user
from .models import (
<<<<<<< HEAD
    DeviceRegistrationRequest, MirrorChatRequest, MirrorChatResponse, LoginRequest, LoginResponse, NotificationRequest, 
    UserRegistrationRequest, ForgotPasswordRequest,
    ResetPasswordRequest, RefreshTokenRequest, EmailVerificationRequest,
    ResendVerificationCodeRequest, AuthResponse, GeneralApiResponse
)
from ..core.security import get_current_user
from ..controllers.auth_controller import AuthController
from ..controllers.chat_controller import ChatController
from fastapi import APIRouter
from ..services.sns_service import SNSService

router = APIRouter()

# Initialize controllers
auth_controller = AuthController()
chat_controller = ChatController()
sns_service = SNSService()
=======
    AuthResponse,
    EmailVerificationRequest,
    ForgotPasswordRequest,
    GeneralApiResponse,
    LoginRequest,
    LoginResponse,
    RefreshTokenRequest,
    ResendVerificationCodeRequest,
    ResetPasswordRequest,
    UserRegistrationRequest,
)

router = APIRouter()

>>>>>>> 50bfbf83

# Dependency injection for controllers
def get_auth_controller():
    """Get auth controller instance (lazy initialization)"""
    return AuthController()


# Auth endpoints
@router.post("/auth/register", response_model=AuthResponse, status_code=201)
async def register(
    payload: UserRegistrationRequest, auth_controller=Depends(get_auth_controller)
):
    """Register a new user account"""
    return await auth_controller.register(payload)


@router.post("/auth/login", response_model=LoginResponse)
async def login(payload: LoginRequest, auth_controller=Depends(get_auth_controller)):
    """Authenticate user and return tokens"""
    return await auth_controller.login(payload)


@router.post("/auth/forgot-password", response_model=GeneralApiResponse)
async def forgot_password(
    payload: ForgotPasswordRequest, auth_controller=Depends(get_auth_controller)
):
    """Initiate password reset process"""
    return await auth_controller.forgot_password(payload)


@router.post("/auth/reset-password", response_model=GeneralApiResponse)
async def reset_password(
    payload: ResetPasswordRequest, auth_controller=Depends(get_auth_controller)
):
    """Reset password using verification code"""
    return await auth_controller.reset_password(payload)


@router.post("/auth/refresh", response_model=AuthResponse)
async def refresh_token(
    payload: RefreshTokenRequest, auth_controller=Depends(get_auth_controller)
):
    """Refresh access token using refresh token"""
    return await auth_controller.refresh_token(payload)


@router.post("/auth/confirm-email", response_model=GeneralApiResponse)
async def confirm_email(
    payload: EmailVerificationRequest, auth_controller=Depends(get_auth_controller)
):
    """Confirm email address with verification code"""
    return await auth_controller.confirm_email(payload)


@router.post("/auth/resend-verification-code", response_model=GeneralApiResponse)
async def resend_verification_code(
    payload: ResendVerificationCodeRequest, auth_controller=Depends(get_auth_controller)
):
    """Resend email verification code"""
    return await auth_controller.resend_verification_code(payload)


@router.get("/auth/me")
async def get_current_user_profile(
    current_user: Dict[str, Any] = Depends(get_user_with_profile),
    auth_controller=Depends(get_auth_controller),
):
    """Get current authenticated user profile"""
    return await auth_controller.get_current_user_profile(current_user)


@router.post("/auth/logout", response_model=GeneralApiResponse)
async def logout(
    current_user: Dict[str, Any] = Depends(get_current_user),
    auth_controller=Depends(get_auth_controller),
):
    """Logout current user and invalidate tokens"""
    return await auth_controller.logout(current_user)


@router.delete("/auth/account", response_model=GeneralApiResponse)
async def delete_account(
    current_user: Dict[str, Any] = Depends(get_current_user),
    auth_controller=Depends(get_auth_controller),
):
    """Delete current user account"""
    return await auth_controller.delete_account(current_user)


<<<<<<< HEAD
@router.post('/chat/mirror', response_model=MirrorChatResponse)
async def mirror_chat(
    req: MirrorChatRequest,
    request: Request,
    current_user: Dict[str, Any] = Depends(get_current_user)
):
    """Handle mirror chat requests"""
    # Log request headers for debugging token passing
    logger.info(f"Request headers: {dict(request.headers)}")
    auth_header = request.headers.get('authorization')
    logger.info(f"Authorization header: '{auth_header}'")
    
    return await chat_controller.handle_chat(req, current_user)

# push notification endpoint
@router.post("/send-notification")
def send_notification(request: NotificationRequest):
    msg_id = sns_service.publish_to_topic(request.title, request.body)
    return {"status": "sent", "message_id": msg_id}


  # this is the FCM token you get from the mobile app
@router.post("/register-device")
def register_device(request: DeviceRegistrationRequest):
    # Step 1: Try to find an existing endpoint for this token
    try:
        response = sns_service.sns.list_endpoints_by_platform_application(
            PlatformApplicationArn=sns_service.platform_app_arn
        )

        existing_endpoint = None
        for endpoint in response["Endpoints"]:
            if endpoint["Attributes"].get("Token") == request.device_token:
                existing_endpoint = endpoint["EndpointArn"]
                break

        # Step 2: If endpoint exists, return it
        if existing_endpoint:
            return {
                "status": "already_registered",
                "endpoint_arn": existing_endpoint
            }

        # Step 3: If not, create a new one
        endpoint_arn = sns_service.create_platform_endpoint(
            fcm_token=request.device_token,
            user_id=request.user_id
        )
        return {
            "status": "registered",
            "endpoint_arn": endpoint_arn
        }

    except Exception as e:
        return {
            "status": "error",
            "message": str(e)
        }

=======
# Note: Chat functionality has been moved to MirrorGPT routes at /api/mirrorgpt/chat
# This provides the full MirrorGPT experience with 5-signal analysis and archetype guidance
>>>>>>> 50bfbf83
<|MERGE_RESOLUTION|>--- conflicted
+++ resolved
@@ -9,7 +9,7 @@
 from ..core.enhanced_auth import get_user_with_profile
 from ..core.security import get_current_user
 from .models import (
-<<<<<<< HEAD
+
     DeviceRegistrationRequest, MirrorChatRequest, MirrorChatResponse, LoginRequest, LoginResponse, NotificationRequest, 
     UserRegistrationRequest, ForgotPasswordRequest,
     ResetPasswordRequest, RefreshTokenRequest, EmailVerificationRequest,
@@ -27,7 +27,6 @@
 auth_controller = AuthController()
 chat_controller = ChatController()
 sns_service = SNSService()
-=======
     AuthResponse,
     EmailVerificationRequest,
     ForgotPasswordRequest,
@@ -42,7 +41,6 @@
 
 router = APIRouter()
 
->>>>>>> 50bfbf83
 
 # Dependency injection for controllers
 def get_auth_controller():
@@ -132,7 +130,6 @@
     return await auth_controller.delete_account(current_user)
 
 
-<<<<<<< HEAD
 @router.post('/chat/mirror', response_model=MirrorChatResponse)
 async def mirror_chat(
     req: MirrorChatRequest,
@@ -192,7 +189,6 @@
             "message": str(e)
         }
 
-=======
+
 # Note: Chat functionality has been moved to MirrorGPT routes at /api/mirrorgpt/chat
 # This provides the full MirrorGPT experience with 5-signal analysis and archetype guidance
->>>>>>> 50bfbf83
